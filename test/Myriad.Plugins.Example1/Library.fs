--- conflicted
+++ resolved
@@ -9,12 +9,8 @@
 [<MyriadGenerator>]
 type Example1Gen() =
     interface IMyriadGenerator with
-<<<<<<< HEAD
         member __.ValidInputExtensions = seq {".txt"}
         member __.Generate(configGetter, inputFilename) =
-=======
-        member __.Generate(configGetter, _ast) =
->>>>>>> 44054a6d
 
             let let42 =
                 SynModuleDecl.CreateLet
@@ -23,7 +19,6 @@
                             Expr = SynExpr.CreateConst(SynConst.Int32 42) } ]
 
 
-<<<<<<< HEAD
             let allModules = 
                 File.ReadAllLines inputFilename
                 |> Seq.map (fun moduleName -> 
@@ -33,8 +28,6 @@
                 |> Seq.toList
             
 
-=======
->>>>>>> 44054a6d
             let namespace' = "Example"
             let namespaceOrModule =
                 { SynModuleOrNamespaceRcd.CreateNamespace(Ident.CreateLong namespace')
