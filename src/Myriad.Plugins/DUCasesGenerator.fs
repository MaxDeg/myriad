namespace Myriad.Plugins

open FSharp.Compiler.SyntaxTree
open FsAst
open Myriad.Core

module internal CreateDUModule =
    open FSharp.Compiler.Range

    let createToString (parent: LongIdent) (cases: SynUnionCase list) =
        let varIdent = LongIdentWithDots.CreateString "toString"
        let inputIdent = "x"

        let duType =
            LongIdentWithDots.Create (parent |> List.map (fun i -> i.idText))
            |> SynType.CreateLongIdent

        let pattern =
            let ident = Ident(inputIdent, range.Zero)
            let name = SynPatRcd.CreateNamed(ident, SynPatRcd.CreateWild)
            let args = SynPatRcd.CreateTyped(name, duType) |> SynPatRcd.CreateParen
            SynPatRcd.CreateLongIdent(varIdent, [args])

        let expr =
            let matches =
                cases
                |> List.map (fun c ->
                    let case = c.ToRcd
                    let indent = LongIdentWithDots.CreateString (case.Id.idText)
                    let args = if case.HasFields then [SynPatRcd.CreateWild] else []
                    let p = SynPatRcd.CreateLongIdent(indent, args)
                    let rhs =
                       SynExpr.Const(SynConst.CreateString case.Id.idText, range.Zero)
                    SynMatchClause.Clause(p.FromRcd, None, rhs, range.Zero, DebugPointForTarget.Yes )
                )
            let matchOn =
                let ident = LongIdentWithDots.CreateString inputIdent
                SynExpr.CreateLongIdent(false, ident, None)

            SynExpr.Match(DebugPointForBinding.NoDebugPointAtInvisibleBinding , matchOn, matches, range.Zero)

        let returnTypeInfo = SynBindingReturnInfoRcd.Create duType
        SynModuleDecl.CreateLet [{SynBindingRcd.Let with Pattern = pattern; Expr = expr; ReturnInfo = Some returnTypeInfo }]

    let createFromString (parent: LongIdent) (cases: SynUnionCase list) =
        let varIdent = LongIdentWithDots.CreateString "fromString"
        let inputIdent = "x"

        let duType =
            LongIdentWithDots.Create (parent |> List.map (fun i -> i.idText))
            |> SynType.CreateLongIdent

        let inputType =
            LongIdentWithDots.CreateString "string"
            |> SynType.CreateLongIdent

        let pattern =
            let ident = Ident(inputIdent, range.Zero)
            let name = SynPatRcd.CreateNamed(ident, SynPatRcd.CreateWild)
            let args = SynPatRcd.CreateTyped(name, inputType) |> SynPatRcd.CreateParen
            SynPatRcd.CreateLongIdent(varIdent, [args])

        let expr =
            let matches =
                cases
                //Only provide `fromString` for cases with no fields
                |> List.filter (fun c -> not (c.ToRcd.HasFields))
                |> List.map (fun c ->
                    let case = c.ToRcd
                    let rcd = {SynPatConstRcd.Const = SynConst.CreateString case.Id.idText; Range = range.Zero }
                    let p = SynPatRcd.Const (rcd)
                    let rhs =
                        let f = SynExpr.Ident (Ident("Some", range.Zero))
                        let x = SynExpr.Ident (Ident(case.Id.idText, range.Zero))
                        SynExpr.App(ExprAtomicFlag.NonAtomic, false, f, x, range.Zero)
                    SynMatchClause.Clause(p.FromRcd, None, rhs, range.Zero, DebugPointForTarget.No )
                )
            let wildCase =
                let rhs = SynExpr.Ident (Ident("None", range.Zero))
                SynMatchClause.Clause(SynPat.Wild (range.Zero), None, rhs, range.Zero, DebugPointForTarget.No)

            let matchOn =
                let ident = LongIdentWithDots.CreateString inputIdent
                SynExpr.CreateLongIdent(false, ident, None)

            SynExpr.Match(DebugPointForBinding.NoDebugPointAtLetBinding, matchOn, [yield! matches; wildCase], range.Zero)

        let returnTypeInfo = SynBindingReturnInfoRcd.Create duType
        SynModuleDecl.CreateLet [{SynBindingRcd.Let with Pattern = pattern; Expr = expr; ReturnInfo = Some returnTypeInfo }]

    let createToTag (parent: LongIdent) (cases: SynUnionCase list) =
        let varIdent = LongIdentWithDots.CreateString "toTag"
        let inputIdent = "x"

        let duType =
            LongIdentWithDots.Create (parent |> List.map (fun i -> i.idText))
            |> SynType.CreateLongIdent

        let pattern =
            let ident = Ident(inputIdent, range.Zero)
            let name = SynPatRcd.CreateNamed(ident, SynPatRcd.CreateWild)
            let args = SynPatRcd.CreateTyped(name, duType) |> SynPatRcd.CreateParen
            SynPatRcd.CreateLongIdent(varIdent, [args])

        let expr =
            let matches =
                cases
                |> List.mapi (fun i c ->
                    let case = c.ToRcd
                    let indent = LongIdentWithDots.CreateString (case.Id.idText)
                    let args = if case.HasFields then [SynPatRcd.CreateWild] else []
                    let p = SynPatRcd.CreateLongIdent(indent, args)
                    let rhs =
                       SynExpr.Const(SynConst.Int32 i, range.Zero)
                    SynMatchClause.Clause(p.FromRcd, None, rhs, range.Zero, DebugPointForTarget.No )
                )
            let matchOn =
                let ident = LongIdentWithDots.CreateString inputIdent
                SynExpr.CreateLongIdent(false, ident, None)

            SynExpr.Match(DebugPointForBinding.NoDebugPointAtLetBinding , matchOn, matches, range.Zero)

        let returnTypeInfo = SynBindingReturnInfoRcd.Create duType
        SynModuleDecl.CreateLet [{SynBindingRcd.Let with Pattern = pattern; Expr = expr; ReturnInfo = Some returnTypeInfo }]

    let createIsCase (parent: LongIdent) (cases: SynUnionCase list) =
        [ for c in cases do
            let case = c.ToRcd
            let varIdent = LongIdentWithDots.CreateString (sprintf "is%s" case.Id.idText)
            let inputIdent = "x"

            let duType =
                LongIdentWithDots.Create (parent |> List.map (fun i -> i.idText))
                |> SynType.CreateLongIdent

            let pattern =
                let ident = Ident(inputIdent, range.Zero)
                let name = SynPatRcd.CreateNamed(ident, SynPatRcd.CreateWild)
                let args = SynPatRcd.CreateTyped(name, duType) |> SynPatRcd.CreateParen
                SynPatRcd.CreateLongIdent(varIdent, [args])

            let expr =
                let matchCase =
                    let indent = LongIdentWithDots.CreateString (case.Id.idText)
                    let args = if case.HasFields then [SynPatRcd.CreateWild] else []
                    let p = SynPatRcd.CreateLongIdent(indent, args)

                    let rhs = SynExpr.Const (SynConst.Bool true, range.Zero)
                    SynMatchClause.Clause(p.FromRcd, None, rhs, range.Zero, DebugPointForTarget.No)

                let wildCase =
                    let rhs = SynExpr.Const (SynConst.Bool false, range.Zero)
                    SynMatchClause.Clause(SynPat.Wild (range.Zero), None, rhs, range.Zero, DebugPointForTarget.No)

                let matchOn =
                    let ident = LongIdentWithDots.CreateString inputIdent
                    SynExpr.CreateLongIdent(false, ident, None)

                SynExpr.Match(NoDebugPointAtLetBinding, matchOn, [matchCase; wildCase], range.Zero)

            let returnTypeInfo = SynBindingReturnInfoRcd.Create duType
            SynModuleDecl.CreateLet [{SynBindingRcd.Let with Pattern = pattern; Expr = expr; ReturnInfo = Some returnTypeInfo }]
        ]


    let createDuModule (namespaceId: LongIdent) (typeDefn: SynTypeDefn) (config: (string * obj) seq) =
        printfn "CONFIG: %A" config
        let (TypeDefn(synComponentInfo, synTypeDefnRepr, _members, _range)) = typeDefn
        let (ComponentInfo(_attributes, _typeParams, _constraints, recordId, _doc, _preferPostfix, _access, _range)) = synComponentInfo
        match synTypeDefnRepr with
        | SynTypeDefnRepr.Simple(SynTypeDefnSimpleRepr.Union(_accessibility, cases, _recordRange), _range) ->

            let openParent = SynModuleDecl.CreateOpen (LongIdentWithDots.Create (namespaceId |> List.map (fun ident -> ident.idText)))

            let toString = createToString recordId cases
            let fromString = createFromString recordId cases
            let toTag = createToTag recordId cases
            let iss = createIsCase recordId cases

            let declarations = [
                openParent
                toString
                fromString
                toTag
                yield! iss ]

            let info = SynComponentInfoRcd.Create recordId
            let mdl = SynModuleDecl.CreateNestedModule(info, declarations)
            let namespace' =
                config
                |> Seq.tryPick (fun (n,v) -> if n = "namespace" then Some (v :?> string) else None  )
                |> Option.defaultValue "UnknownNamespace"
            {SynModuleOrNamespaceRcd.CreateNamespace(Ident.CreateLong namespace')
                with
                    IsRecursive = true
                    Declarations = [mdl] }
        | _ -> failwithf "Not a record type"



[<MyriadGenerator>]
type DUCasesGenerator() =

    interface IMyriadGenerator with
<<<<<<< HEAD
        member __.ValidInputExtensions = seq {".fs"}
        member __.Generate(configGetter, inputFile: string) =
            let ast =
                Ast.fromFilename inputFile
                |> Async.RunSynchronously
                |> Array.head
                |> fst
=======
        member __.Generate(configGetter, ast: ParsedInput) =
>>>>>>> 44054a6d
            let namespaceAndrecords = Ast.extractDU ast
            let modules =
                namespaceAndrecords
                |> List.collect (fun (ns, dus) ->
                                    dus
<<<<<<< HEAD
                                    |> List.map (fun du -> let config = Generator.getConfigFromAttribute<Generator.DuCasesAttribute> configGetter du
                                                           CreateDUModule.createDuModule ns du config))
=======
                                    |> List.choose (fun n ->
                                        let t = Ast.getAttribute<Generator.DuCasesAttribute> n
                                        match t with
                                        | None -> None
                                        | Some a ->
                                            let config =
                                                match Ast.getAttributeConstant a with
                                                | Some s -> configGetter s
                                                | None -> Seq.empty
                                            Some (n, config))
                                    |> List.map (fun (n,config) -> CreateDUModule.createDuModule ns n config))

>>>>>>> 44054a6d

            modules<|MERGE_RESOLUTION|>--- conflicted
+++ resolved
@@ -202,7 +202,6 @@
 type DUCasesGenerator() =
 
     interface IMyriadGenerator with
-<<<<<<< HEAD
         member __.ValidInputExtensions = seq {".fs"}
         member __.Generate(configGetter, inputFile: string) =
             let ast =
@@ -210,30 +209,12 @@
                 |> Async.RunSynchronously
                 |> Array.head
                 |> fst
-=======
-        member __.Generate(configGetter, ast: ParsedInput) =
->>>>>>> 44054a6d
             let namespaceAndrecords = Ast.extractDU ast
             let modules =
                 namespaceAndrecords
                 |> List.collect (fun (ns, dus) ->
                                     dus
-<<<<<<< HEAD
                                     |> List.map (fun du -> let config = Generator.getConfigFromAttribute<Generator.DuCasesAttribute> configGetter du
                                                            CreateDUModule.createDuModule ns du config))
-=======
-                                    |> List.choose (fun n ->
-                                        let t = Ast.getAttribute<Generator.DuCasesAttribute> n
-                                        match t with
-                                        | None -> None
-                                        | Some a ->
-                                            let config =
-                                                match Ast.getAttributeConstant a with
-                                                | Some s -> configGetter s
-                                                | None -> Seq.empty
-                                            Some (n, config))
-                                    |> List.map (fun (n,config) -> CreateDUModule.createDuModule ns n config))
-
->>>>>>> 44054a6d
 
             modules