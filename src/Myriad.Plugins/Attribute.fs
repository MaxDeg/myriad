--- conflicted
+++ resolved
@@ -6,7 +6,6 @@
 [<RequireQualifiedAccess>]
 module Generator =
     type FieldsAttribute(configGroup: string) =
-<<<<<<< HEAD
         inherit Attribute()
 
     type DuCasesAttribute(configGroup: string) =
@@ -29,10 +28,4 @@
             | [] -> Seq.empty
             | [name] -> configGetter name
             | [name;_] -> configGetter name
-            | others -> failwithf "More than two constants are not yet supported: %A" others
-=======
-        inherit Attribute()
-
-    type DuCasesAttribute(configGroup: string) =
-        inherit Attribute()
->>>>>>> 44054a6d
+            | others -> failwithf "More than two constants are not yet supported: %A" others