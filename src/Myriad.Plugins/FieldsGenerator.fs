﻿namespace Myriad.Plugins

open FSharp.Compiler.SyntaxTree
open FsAst
open Myriad.Core

module internal Create =
    open FSharp.Compiler.Range

    let createFieldMap (parent: LongIdent) (field: SynField)  =
        let field = field.ToRcd
        let fieldName = match field.Id with None -> failwith "no field name" | Some f -> f

        let recordType =
            LongIdentWithDots.Create (parent |> List.map (fun i -> i.idText))
            |> SynType.CreateLongIdent

        let varName = "x"
        let pattern =
            let name = LongIdentWithDots.CreateString fieldName.idText
            let arg =
                let named = SynPatRcd.CreateNamed(Ident.Create varName, SynPatRcd.CreateWild)
                SynPatRcd.CreateTyped(named, recordType)
                |> SynPatRcd.CreateParen

            SynPatRcd.CreateLongIdent(name, [arg])

        let expr =
            let ident = LongIdentWithDots.Create [varName; fieldName.idText]
            SynExpr.CreateLongIdent(false, ident, None)

        let valData =
            let argInfo = SynArgInfo.CreateIdString "x"
            let valInfo = SynValInfo.SynValInfo([[argInfo]], SynArgInfo.Empty)
            SynValData.SynValData(None, valInfo, None)

        SynModuleDecl.CreateLet [{SynBindingRcd.Let with
                                    Pattern = pattern
                                    Expr = expr
                                    ValData = valData }]

    let createCreate (parent: LongIdent) (fields: SynField list) =
        let varIdent = LongIdentWithDots.CreateString "create"

        let recordType =
            LongIdentWithDots.Create (parent |> List.map (fun i -> i.idText))
            |> SynType.CreateLongIdent

        let camelCaseIdent (ident: Ident) =
            Ident.Create(ident.idText.Substring(0, 1).ToLowerInvariant() + ident.idText.Substring(1))

        let pattern =
            let arguments =
                fields
                |> List.map (fun f -> let field = f.ToRcd
                                      let name = SynPatRcd.CreateNamed(camelCaseIdent field.Id.Value, SynPatRcd.CreateWild)
                                      SynPatRcd.CreateTyped(name, field.Type) |> SynPatRcd.CreateParen)

            SynPatRcd.CreateLongIdent(varIdent, arguments)

        let expr =
            let fields =
                fields
                |> List.map (fun f -> let field = f.ToRcd
                                      let fieldIdent = match field.Id with None -> failwith "no field name" | Some f -> f
                                      let name = LongIdentWithDots.Create([fieldIdent.idText])
                                      let ident = SynExpr.CreateIdent(camelCaseIdent fieldIdent)
                                      RecordFieldName(name, true), Some ident, None)

            let newRecord = SynExpr.Record(None, None, fields, range.Zero )
            SynExpr.CreateTyped(newRecord, recordType)

        let returnTypeInfo = SynBindingReturnInfoRcd.Create recordType
        SynModuleDecl.CreateLet [{SynBindingRcd.Let with Pattern = pattern; Expr = expr; ReturnInfo = Some returnTypeInfo }]

    let createMap (recordId: LongIdent) (recordFields: SynField list) : SynModuleDecl =
        let varIdent = LongIdentWithDots.CreateString "map"
        let recordPrimeIdent =  Ident.Create "record'"

        let createFieldMapNameIdent field =
            Ident.Create ("map" + field.Id.Value.idText)

        let pattern =
            let arguments =
                recordFields
                |> List.map (fun f ->let field = f.ToRcd
                                     let fieldType = field.Type
                                     let funType = SynType.Fun(fieldType, fieldType, range0 )
                                     let ident = createFieldMapNameIdent field
                                     let name = SynPatRcd.CreateNamed(ident, SynPatRcd.CreateWild)
                                     SynPatRcd.CreateTyped(name, funType)
                                     |> SynPatRcd.CreateParen)

            let recordParam =
                let name = SynPatRcd.CreateNamed(recordPrimeIdent, SynPatRcd.CreateWild)
                let typ =
                    LongIdentWithDots.Create (recordId |> List.map (fun i -> i.idText))
                    |> SynType.CreateLongIdent

                SynPatRcd.CreateTyped(name, typ)
                |> SynPatRcd.CreateParen

            let allArgs = [yield! arguments; yield recordParam]

            SynPatRcd.CreateLongIdent(varIdent, allArgs)

        let expr =
            let copyInfo =
                let blockSep = (range.Zero, None) : BlockSeparator
                Some (SynExpr.CreateIdent recordPrimeIdent, blockSep)

            let fieldUpdates =
                let mapField (f: SynField) =
                    let f = f.ToRcd
                    let lid = LongIdentWithDots.Create [f.Id.Value.idText]
                    let rfn = RecordFieldName(lid, true)

                    let update =
                        let funcExpr = SynExpr.CreateIdent (createFieldMapNameIdent f)
                        let argExpr =
                            let longIdentWithDots = LongIdentWithDots.Create [recordPrimeIdent.idText; f.Id.Value.idText]
                            SynExpr.CreateLongIdent(false, longIdentWithDots, None)
                        SynExpr.CreateApp(funcExpr, argExpr)

                    rfn, Some update, (None : Option<BlockSeparator>)

                let arguments =
                    recordFields
                    |> List.map mapField

                arguments

            SynExpr.Record(None, copyInfo, fieldUpdates, range.Zero )

        let returnTypeInfo =
            LongIdentWithDots.Create (recordId |> List.map (fun i -> i.idText))
            |> SynType.CreateLongIdent
            |> SynBindingReturnInfoRcd.Create

        SynModuleDecl.CreateLet
            [ { SynBindingRcd.Let with
                    Pattern = pattern
                    Expr = expr
                    ReturnInfo = Some returnTypeInfo }
            ]

    let createRecordModule (namespaceId: LongIdent) (typeDefn: SynTypeDefn) (config: (string * obj) seq) =
        let (TypeDefn(synComponentInfo, synTypeDefnRepr, _members, _range)) = typeDefn
        let (ComponentInfo(_attributes, _typeParams, _constraints, recordId, _doc, _preferPostfix, _access, _range)) = synComponentInfo
        match synTypeDefnRepr with
        | SynTypeDefnRepr.Simple(SynTypeDefnSimpleRepr.Record(_accessibility, recordFields, _recordRange), _range) ->

            let openParent = SynModuleDecl.CreateOpen (LongIdentWithDots.Create (namespaceId |> List.map (fun ident -> ident.idText)))

            let fieldMaps = recordFields |> List.map (createFieldMap recordId)

            let create = createCreate recordId recordFields

            let map = createMap recordId recordFields

            let declarations = [
                yield openParent
                yield! fieldMaps
                yield create
                yield map ]

            let info = SynComponentInfoRcd.Create recordId
            let mdl = SynModuleDecl.CreateNestedModule(info, declarations)
            let namespace' =
                config
                |> Seq.tryPick (fun (n,v) -> if n = "namespace" then Some (v :?> string) else None  )
                |> Option.defaultValue "UnknownNamespace"

            {SynModuleOrNamespaceRcd.CreateNamespace(Ident.CreateLong namespace')
                with
                    IsRecursive = true
                    Declarations = [mdl] }
        | _ -> failwithf "Not a record type"

[<MyriadGenerator>]
type FieldsGenerator() =

    interface IMyriadGenerator with
<<<<<<< HEAD
        member __.ValidInputExtensions = seq {".fs"}
        member __.Generate(configGetter: string -> seq<string * obj>, inputFile: string) =
            let ast =
                Ast.fromFilename inputFile
                |> Async.RunSynchronously
                |> Array.head
                |> fst

=======
        member __.Generate(configGetter, ast: ParsedInput) =
>>>>>>> 44054a6d
            let namespaceAndrecords = Ast.extractRecords ast
            let modules =
                namespaceAndrecords
                |> List.collect (fun (ns, records) ->
                                    records
<<<<<<< HEAD
                                    |> List.map (fun record -> let config = Generator.getConfigFromAttribute<Generator.FieldsAttribute> configGetter record
                                                               let recordModule = Create.createRecordModule ns record config
                                                               recordModule))
=======
                                    |> List.choose (fun n ->
                                        let t = Ast.getAttribute<Generator.FieldsAttribute> n
                                        match t with
                                        | None -> None
                                        | Some a ->
                                            let config =
                                                match Ast.getAttributeConstant a with
                                                | Some s -> configGetter s
                                                | None -> Seq.empty
                                            Some (n, config))
                                    |> List.map (fun (n,config) ->Create.createRecordModule ns n config))
>>>>>>> 44054a6d

            modules<|MERGE_RESOLUTION|>--- conflicted
+++ resolved
@@ -181,7 +181,6 @@
 type FieldsGenerator() =
 
     interface IMyriadGenerator with
-<<<<<<< HEAD
         member __.ValidInputExtensions = seq {".fs"}
         member __.Generate(configGetter: string -> seq<string * obj>, inputFile: string) =
             let ast =
@@ -190,30 +189,13 @@
                 |> Array.head
                 |> fst
 
-=======
-        member __.Generate(configGetter, ast: ParsedInput) =
->>>>>>> 44054a6d
             let namespaceAndrecords = Ast.extractRecords ast
             let modules =
                 namespaceAndrecords
                 |> List.collect (fun (ns, records) ->
                                     records
-<<<<<<< HEAD
                                     |> List.map (fun record -> let config = Generator.getConfigFromAttribute<Generator.FieldsAttribute> configGetter record
                                                                let recordModule = Create.createRecordModule ns record config
                                                                recordModule))
-=======
-                                    |> List.choose (fun n ->
-                                        let t = Ast.getAttribute<Generator.FieldsAttribute> n
-                                        match t with
-                                        | None -> None
-                                        | Some a ->
-                                            let config =
-                                                match Ast.getAttributeConstant a with
-                                                | Some s -> configGetter s
-                                                | None -> Seq.empty
-                                            Some (n, config))
-                                    |> List.map (fun (n,config) ->Create.createRecordModule ns n config))
->>>>>>> 44054a6d
 
             modules